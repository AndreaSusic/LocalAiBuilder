--- conflicted
+++ resolved
@@ -81,22 +81,10 @@
   console.log('✅ Overlay styles CSS re-applied');
 }
 
-// History management functions - DISABLED: React state-based system handles history
+// History management functions
 function saveToHistory() {
-<<<<<<< HEAD
-  console.log('🚫 DOM-based history saving disabled - React state system handles history');
-  
-  // Notify React component to save state changes via state management
-  if (window.parent && window.parent !== window) {
-    window.parent.postMessage({
-      type: 'saveReactState',
-      reason: 'Element changed or deleted'
-    }, '*');
-  }
-=======
   // DOM HISTORY DISABLED - All undo/redo operations now handled by React state
   console.log('💾 DOM history disabled - using React state management');
->>>>>>> 478b0f34
 }
 
 // Update toolbar button states
@@ -110,16 +98,8 @@
   }
 }
 
-// Undo function - DISABLED: React state-based system handles undo/redo
+// Undo function
 function undo() {
-<<<<<<< HEAD
-  console.log('🚫 DOM-based undo disabled - React state system handles undo/redo');
-  
-  // Notify React component to handle undo via state management
-  if (window.parent && window.parent !== window) {
-    window.parent.postMessage({
-      type: 'reactUndo'
-=======
   // DOM UNDO DISABLED - All undo operations now handled by React state
   console.log('↶ DOM undo disabled - delegating to React state management');
   
@@ -128,21 +108,12 @@
     window.parent.postMessage({
       type: 'undo',
       reason: 'User pressed undo in iframe'
->>>>>>> 478b0f34
     }, '*');
   }
 }
 
-// Redo function - DISABLED: React state-based system handles undo/redo
+// Redo function
 function redo() {
-<<<<<<< HEAD
-  console.log('🚫 DOM-based redo disabled - React state system handles undo/redo');
-  
-  // Notify React component to handle redo via state management
-  if (window.parent && window.parent !== window) {
-    window.parent.postMessage({
-      type: 'reactRedo'
-=======
   // DOM REDO DISABLED - All redo operations now handled by React state
   console.log('↷ DOM redo disabled - delegating to React state management');
   
@@ -151,7 +122,6 @@
     window.parent.postMessage({
       type: 'redo',
       reason: 'User pressed redo in iframe'
->>>>>>> 478b0f34
     }, '*');
   }
 }
@@ -195,52 +165,30 @@
 
     console.log('🗑️ Image delete button clicked for', imageElement.tagName);
 
-    // Extract element path from data-edit attribute for React state management
-    const elementPath = imageElement.getAttribute('data-edit');
-    
-    if (elementPath) {
-      // Notify parent window to delete via React state system
-      if (window.parent && window.parent !== window) {
-        window.parent.postMessage({
-          type: 'deleteElement',
-          elementPath: elementPath,
-          elementType: 'img',
-          originalElement: imageElement.outerHTML,
-          reason: 'User clicked image delete button'
-        }, '*');
-      }
-    } else {
-      // Generate a state path for unmapped images
-      const generatedPath = generateStatePathForElement(imageElement);
-      console.log('🔧 Generated state path for unmapped image:', generatedPath);
-      
-      if (generatedPath) {
-        // Notify parent window to delete via React state system with generated path
-        if (window.parent && window.parent !== window) {
-          window.parent.postMessage({
-            type: 'deleteElement',
-            elementPath: generatedPath,
-            elementType: 'img',
-            originalElement: imageElement.outerHTML,
-            reason: 'User clicked delete button on unmapped image'
-          }, '*');
-        }
-      } else {
-        // If we can't generate a path, warn but don't delete
-        console.warn('⚠️ CRITICAL: Cannot delete image - no state mapping available');
-        console.warn('Image:', imageElement.src, imageElement.alt);
-        
-        // Show user feedback instead of silently failing
-        if (window.parent && window.parent !== window) {
-          window.parent.postMessage({
-            type: 'showWarning',
-            message: 'Cannot delete image - no undo/redo support available. Please contact support.',
-            element: imageElement.outerHTML
-          }, '*');
-        }
-        
-        return; // Don't proceed with deletion
-      }
+    // Save current state before deletion
+    saveToHistory();
+
+    // Create placeholder
+    const placeholder = document.createElement('div');
+    placeholder.className = 'img-placeholder';
+    placeholder.dataset.width = imageElement.offsetWidth || 200;
+    placeholder.dataset.height = imageElement.offsetHeight || 150;
+    placeholder.innerHTML = '<span>Click to add image</span>';
+    placeholder.style.width = placeholder.dataset.width + 'px';
+    placeholder.style.height = placeholder.dataset.height + 'px';
+
+    // Replace image with placeholder
+    imageElement.replaceWith(placeholder);
+
+    // Re-wire the placeholder
+    wireInlineEditor(placeholder);
+
+    // Save state after change
+    saveToHistory();
+
+    // Notify dashboard about deletion
+    if (window.editorBridge) {
+      window.editorBridge.notifyElementDeleted(imageElement);
     }
     
     // Clear active element reference
@@ -272,45 +220,15 @@
 
     console.log('🔄 Image replace button clicked for', imageElement.tagName);
 
+    // Save current state before potential change
+    saveToHistory();
+
     // Prompt for new image URL
     const newUrl = prompt('Enter new image URL:', imageElement.src);
     if (newUrl && newUrl !== imageElement.src) {
-      // Extract element path from data-edit attribute for React state management
-      const elementPath = imageElement.getAttribute('data-edit');
-      
-      if (elementPath) {
-        // Notify parent window to update via React state system
-        if (window.parent && window.parent !== window) {
-          window.parent.postMessage({
-            type: 'updateElement',
-            elementPath: elementPath,
-            newValue: newUrl,
-            elementType: 'img',
-            reason: 'User replaced image'
-          }, '*');
-        }
-      } else {
-        // Generate a state path for unmapped images
-        const generatedPath = generateStatePathForElement(imageElement);
-        console.log('🔧 Generated state path for unmapped image update:', generatedPath);
-        
-        if (generatedPath) {
-          // Notify parent window to update via React state system with generated path
-          if (window.parent && window.parent !== window) {
-            window.parent.postMessage({
-              type: 'updateElement',
-              elementPath: generatedPath,
-              newValue: newUrl,
-              elementType: 'img',
-              reason: 'User replaced unmapped image'
-            }, '*');
-          }
-        } else {
-          // Fallback to DOM manipulation with warning
-          console.warn('⚠️ WARNING: Image update not tracked in state - undo/redo may not work');
-          imageElement.src = newUrl;
-        }
-      }
+      imageElement.src = newUrl;
+      // Save state after change
+      saveToHistory();
     }
   });
 
@@ -320,98 +238,6 @@
   
   // Track active overlay buttons
   activeOverlayBtns.push(deleteBtn, replaceBtn);
-}
-
-// Generate a state path for elements without data-edit attributes
-function generateStatePathForElement(element) {
-  // Map common element types to React state paths
-  const elementMapping = {
-    // Footer links
-    'footer a': 'quickLinks.footer',
-    'footer .icon': 'quickLinks.footer',
-    'footer .icon-text': 'quickLinks.footer',
-    'footer span.icon': 'quickLinks.footer',
-    'footer div.icon': 'quickLinks.footer',
-    
-    // Navigation links
-    'nav a': 'quickLinks.nav',
-    'nav .icon': 'quickLinks.nav',
-    'nav .icon-text': 'quickLinks.nav',
-    'nav span.icon': 'quickLinks.nav',
-    'nav div.icon': 'quickLinks.nav',
-    
-    // Contact section icons and links
-    '.contact-section a': 'quickLinks.contact',
-    '.contact-section .icon': 'quickLinks.contact',
-    '.contact-section .icon-text': 'quickLinks.contact',
-    '.contact-section span.icon': 'quickLinks.contact',
-    '.contact-section div.icon': 'quickLinks.contact',
-    
-    // Social media links
-    '.social-links a': 'quickLinks.social',
-    '.social-links .icon': 'quickLinks.social',
-    '.social-links .icon-text': 'quickLinks.social',
-    '.social-links span.icon': 'quickLinks.social',
-    '.social-links div.icon': 'quickLinks.social',
-    
-    // Generic links and icons
-    'a': 'quickLinks.general',
-    '.icon': 'quickLinks.general',
-    '.icon-text': 'quickLinks.general',
-    'span.icon': 'quickLinks.general',
-    'div.icon': 'quickLinks.general',
-    
-    // Images
-    'img': 'dynamicElements.images',
-    '.gallery img': 'dynamicElements.gallery',
-    '.hero img': 'dynamicElements.hero',
-    '.service img': 'dynamicElements.services',
-    '.contact img': 'dynamicElements.contact'
-  };
-  
-  // Try to find the most specific match
-  const tagName = element.tagName.toLowerCase();
-  const className = element.className || '';
-  const parentSection = element.closest('footer, nav, .contact-section, .social-links');
-  
-  // Build potential selectors in order of specificity
-  const selectors = [];
-  
-  if (parentSection) {
-    const parentTag = parentSection.tagName.toLowerCase();
-    const parentClass = parentSection.className ? '.' + parentSection.className.split(' ')[0] : '';
-    
-    if (parentClass) {
-      selectors.push(`${parentClass} ${tagName}`);
-    }
-    selectors.push(`${parentTag} ${tagName}`);
-  }
-  
-  if (className) {
-    selectors.push(`.${className.split(' ')[0]}`);
-  }
-  
-  selectors.push(tagName);
-  
-  // Find the first matching selector
-  for (const selector of selectors) {
-    if (elementMapping[selector]) {
-      console.log(`🎯 Mapped ${tagName} to ${elementMapping[selector]} via selector: ${selector}`);
-      return elementMapping[selector];
-    }
-  }
-  
-  // If no specific mapping found, generate a generic path based on element type
-  const textContent = element.textContent?.trim();
-  if (textContent) {
-    const sanitized = textContent.replace(/[^a-zA-Z0-9]/g, '').toLowerCase().substring(0, 20);
-    const generatedPath = `dynamicElements.${tagName}_${sanitized}`;
-    console.log(`🔧 Generated dynamic path: ${generatedPath}`);
-    return generatedPath;
-  }
-  
-  console.warn(`⚠️ Cannot generate state path for element:`, element.tagName, element.className);
-  return null;
 }
 
 // Create text delete button with proper event handling
@@ -458,52 +284,19 @@
     
     console.log('🗑️ Delete button clicked for', element.tagName);
     
-    // Extract element path from data-edit attribute for React state management
-    const elementPath = element.getAttribute('data-edit');
-    
-    if (elementPath) {
-      // Notify parent window to delete via React state system
-      if (window.parent && window.parent !== window) {
-        window.parent.postMessage({
-          type: 'deleteElement',
-          elementPath: elementPath,
-          elementType: element.tagName.toLowerCase(),
-          reason: 'User clicked delete button'
-        }, '*');
-      }
-    } else {
-      // NO FALLBACK TO DOM MANIPULATION - Generate a state path for unmapped elements
-      const generatedPath = generateStatePathForElement(element);
-      console.log('🔧 Generated state path for unmapped element:', generatedPath);
-      
-      if (generatedPath) {
-        // Notify parent window to delete via React state system with generated path
-        if (window.parent && window.parent !== window) {
-          window.parent.postMessage({
-            type: 'deleteElement',
-            elementPath: generatedPath,
-            elementType: element.tagName.toLowerCase(),
-            originalElement: element.outerHTML,
-            reason: 'User clicked delete button on unmapped element'
-          }, '*');
-        }
-      } else {
-        // If we can't generate a path, warn but don't delete
-        console.warn('⚠️ CRITICAL: Cannot delete element - no state mapping available');
-        console.warn('Element:', element.tagName, element.className, element.textContent?.substring(0, 50));
-        
-        // Show user feedback instead of silently failing
-        if (window.parent && window.parent !== window) {
-          window.parent.postMessage({
-            type: 'showWarning',
-            message: `Cannot delete ${element.tagName} element - no undo/redo support available. Please contact support.`,
-            element: element.outerHTML
-          }, '*');
-        }
-        
-        return; // Don't proceed with deletion
-      }
-    }
+    // Save to history before deletion
+    saveToHistory();
+    
+    // Notify dashboard about deletion
+    if (window.editorBridge) {
+      window.editorBridge.notifyElementDeleted(element);
+    }
+    
+    // Remove the element
+    element.remove();
+    
+    // Save state after deletion
+    saveToHistory();
     
     // Clear active element reference
     currentActiveElement = null;
@@ -517,7 +310,7 @@
 
 // Wire inline editor for all elements with robust overlay management
 function wireInlineEditor(root = document, forceRewire = false) {
-  const selector = 'h1,h2,h3,h4,p,nav,.contact-phone,.cta,.btn-primary,.btn-accent,footer,.nav-links li a,.logo,img,.img-placeholder,a,.icon,.icon-text,span.icon,div.icon';
+  const selector = 'h1,h2,h3,h4,p,nav,.contact-phone,.cta,.btn-primary,.btn-accent,footer,.nav-links li a,.logo,img,.img-placeholder';
   const elements = root.nodeType === 1 
     ? (root.matches && root.matches(selector) ? [root] : root.querySelectorAll(selector))
     : root.querySelectorAll(selector);
@@ -665,51 +458,18 @@
         this.style.zIndex = '9999';
         this.classList.add('image-selected');
         
+        saveToHistory();
+        
         const newUrl = prompt('Enter new image URL:', '');
         if (newUrl) {
-          // Extract element path from data-edit attribute for React state management
-          const elementPath = this.getAttribute('data-edit');
+          const newImg = document.createElement('img');
+          newImg.src = newUrl;
+          newImg.style.width = this.dataset.width + 'px';
+          newImg.style.height = this.dataset.height + 'px';
           
-          if (elementPath) {
-            // Notify parent window to update via React state system
-            if (window.parent && window.parent !== window) {
-              window.parent.postMessage({
-                type: 'updateElement',
-                elementPath: elementPath,
-                newValue: newUrl,
-                elementType: 'img',
-                reason: 'User added image to placeholder'
-              }, '*');
-            }
-          } else {
-            // Generate a state path for unmapped image placeholders
-            const generatedPath = generateStatePathForElement(this);
-            console.log('🔧 Generated state path for unmapped image placeholder:', generatedPath);
-            
-            if (generatedPath) {
-              // Notify parent window to update via React state system with generated path
-              if (window.parent && window.parent !== window) {
-                window.parent.postMessage({
-                  type: 'updateElement',
-                  elementPath: generatedPath,
-                  newValue: newUrl,
-                  elementType: 'img',
-                  reason: 'User added image to unmapped placeholder'
-                }, '*');
-              }
-            } else {
-              // Fallback to DOM manipulation with warning
-              console.warn('⚠️ WARNING: Image placeholder update not tracked in state - undo/redo may not work');
-              
-              const newImg = document.createElement('img');
-              newImg.src = newUrl;
-              newImg.style.width = this.dataset.width + 'px';
-              newImg.style.height = this.dataset.height + 'px';
-              
-              this.replaceWith(newImg);
-              wireInlineEditor(newImg);
-            }
-          }
+          this.replaceWith(newImg);
+          saveToHistory();
+          wireInlineEditor(newImg);
         }
         
         if (window.editorBridge) {
@@ -736,45 +496,7 @@
       const blurHandler = function() {
         this.style.outline = 'none';
         this.style.zIndex = '';
-        this.contentEditable = false;
-        
-        // Save text changes through React state management
-        const elementPath = this.getAttribute('data-edit');
-        const newText = this.textContent || this.innerHTML;
-        
-        if (elementPath) {
-          // Notify parent window to update via React state system
-          if (window.parent && window.parent !== window) {
-            window.parent.postMessage({
-              type: 'updateElement',
-              elementPath: elementPath,
-              newValue: newText,
-              elementType: this.tagName.toLowerCase(),
-              reason: 'User finished editing text'
-            }, '*');
-          }
-        } else {
-          // Generate a state path for unmapped text elements
-          const generatedPath = generateStatePathForElement(this);
-          console.log('🔧 Generated state path for unmapped text edit:', generatedPath);
-          
-          if (generatedPath) {
-            // Notify parent window to update via React state system with generated path
-            if (window.parent && window.parent !== window) {
-              window.parent.postMessage({
-                type: 'updateElement',
-                elementPath: generatedPath,
-                newValue: newText,
-                elementType: this.tagName.toLowerCase(),
-                reason: 'User finished editing unmapped text'
-              }, '*');
-            }
-          } else {
-            // Fallback warning - no DOM manipulation
-            console.warn('⚠️ WARNING: Text edit not tracked in state - undo/redo may not work');
-            console.warn('Element:', this.tagName, this.className, newText.substring(0, 50));
-          }
-        }
+        saveToHistory();
       };
       
       el._blurHandler = blurHandler;
